/*
 * Licensed to the Apache Software Foundation (ASF) under one
 * or more contributor license agreements.  See the NOTICE file
 * distributed with this work for additional information
 * regarding copyright ownership.  The ASF licenses this file
 * to you under the Apache License, Version 2.0 (the
 * "License"); you may not use this file except in compliance
 * with the License.  You may obtain a copy of the License at
 *
 *   http://www.apache.org/licenses/LICENSE-2.0
 *
 * Unless required by applicable law or agreed to in writing,
 * software distributed under the License is distributed on an
 * "AS IS" BASIS, WITHOUT WARRANTIES OR CONDITIONS OF ANY
 * KIND, either express or implied.  See the License for the
 * specific language governing permissions and limitations
 * under the License.
 */

package org.apache.iceberg.spark.source;

import java.util.Map;
import java.util.Objects;
import java.util.Set;
import org.apache.iceberg.Table;
import org.apache.iceberg.TableProperties;
import org.apache.iceberg.exceptions.ValidationException;
import org.apache.iceberg.expressions.Expression;
import org.apache.iceberg.relocated.com.google.common.collect.ImmutableMap;
import org.apache.iceberg.relocated.com.google.common.collect.ImmutableSet;
import org.apache.iceberg.relocated.com.google.common.collect.Sets;
import org.apache.iceberg.spark.Spark3Util;
import org.apache.iceberg.spark.SparkFilters;
import org.apache.iceberg.spark.SparkSchemaUtil;
import org.apache.spark.sql.SparkSession;
import org.apache.spark.sql.connector.catalog.SupportsDelete;
import org.apache.spark.sql.connector.catalog.SupportsRead;
import org.apache.spark.sql.connector.catalog.SupportsWrite;
import org.apache.spark.sql.connector.catalog.TableCapability;
import org.apache.spark.sql.connector.expressions.Transform;
import org.apache.spark.sql.connector.read.ScanBuilder;
import org.apache.spark.sql.connector.write.LogicalWriteInfo;
import org.apache.spark.sql.connector.write.WriteBuilder;
import org.apache.spark.sql.sources.Filter;
import org.apache.spark.sql.types.StructType;
import org.apache.spark.sql.util.CaseInsensitiveStringMap;

public class SparkTable implements org.apache.spark.sql.connector.catalog.Table,
    SupportsRead, SupportsWrite, SupportsDelete {

  private static final Set<String> RESERVED_PROPERTIES = Sets.newHashSet("provider", "format", "current-snapshot-id");
  private static final Set<TableCapability> CAPABILITIES = ImmutableSet.of(
      TableCapability.BATCH_READ,
      TableCapability.BATCH_WRITE,
      TableCapability.STREAMING_WRITE,
      TableCapability.OVERWRITE_BY_FILTER,
      TableCapability.OVERWRITE_DYNAMIC);

  private final Table icebergTable;
  private final StructType requestedSchema;
  private final boolean refreshEagerly;
  private StructType lazyTableSchema = null;
  private SparkSession lazySpark = null;

  public SparkTable(Table icebergTable, boolean refreshEagerly) {
    this(icebergTable, null, refreshEagerly);
  }

  public SparkTable(Table icebergTable, StructType requestedSchema, boolean refreshEagerly) {
    this.icebergTable = icebergTable;
    this.requestedSchema = requestedSchema;
    this.refreshEagerly = refreshEagerly;

    if (requestedSchema != null) {
      // convert the requested schema to throw an exception if any requested fields are unknown
      SparkSchemaUtil.convert(icebergTable.schema(), requestedSchema);
    }
  }

  private SparkSession sparkSession() {
    if (lazySpark == null) {
      this.lazySpark = SparkSession.active();
    }

    return lazySpark;
  }

  public Table table() {
    return icebergTable;
  }

  @Override
  public String name() {
    return icebergTable.toString();
  }

  @Override
  public StructType schema() {
    if (lazyTableSchema == null) {
      if (requestedSchema != null) {
        this.lazyTableSchema = SparkSchemaUtil.convert(SparkSchemaUtil.prune(icebergTable.schema(), requestedSchema));
      } else {
        this.lazyTableSchema = SparkSchemaUtil.convert(icebergTable.schema());
      }
    }

    return lazyTableSchema;
  }

  @Override
  public Transform[] partitioning() {
    return Spark3Util.toTransforms(icebergTable.spec());
  }

  @Override
  public Map<String, String> properties() {
    ImmutableMap.Builder<String, String> propsBuilder = ImmutableMap.builder();

    String fileFormat = icebergTable.properties()
        .getOrDefault(TableProperties.DEFAULT_FILE_FORMAT, TableProperties.DEFAULT_FILE_FORMAT_DEFAULT);
    propsBuilder.put("format", "iceberg/" + fileFormat);
    propsBuilder.put("provider", "iceberg");
    String currentSnapshotId = icebergTable.currentSnapshot() != null ?
        String.valueOf(icebergTable.currentSnapshot().snapshotId()) : "none";
    propsBuilder.put("current-snapshot-id", currentSnapshotId);

    icebergTable.properties().entrySet().stream()
        .filter(entry -> !RESERVED_PROPERTIES.contains(entry.getKey()))
        .forEach(propsBuilder::put);

    return propsBuilder.build();
  }

  @Override
  public Set<TableCapability> capabilities() {
    return CAPABILITIES;
  }

  @Override
  public ScanBuilder newScanBuilder(CaseInsensitiveStringMap options) {
    if (refreshEagerly) {
      icebergTable.refresh();
    }

    SparkScanBuilder scanBuilder = new SparkScanBuilder(sparkSession(), icebergTable, options);

    if (requestedSchema != null) {
      scanBuilder.pruneColumns(requestedSchema);
    }

    return scanBuilder;
  }

  @Override
  public WriteBuilder newWriteBuilder(LogicalWriteInfo info) {
    return new SparkWriteBuilder(sparkSession(), icebergTable, info);
  }

  @Override
  public void deleteWhere(Filter[] filters) {
    Expression deleteExpr = SparkFilters.convert(filters);

    try {
      icebergTable.newDelete()
          .set("spark.app.id", sparkSession().sparkContext().applicationId())
          .deleteFromRowFilter(deleteExpr)
          .commit();
    } catch (ValidationException e) {
      throw new IllegalArgumentException("Failed to cleanly delete data files matching: " + deleteExpr, e);
    }
  }

  @Override
  public String toString() {
    return icebergTable.toString();
  }

  @Override
  public boolean equals(Object other) {
    if (this == other) {
      return true;
    } else if (other == null || getClass() != other.getClass()) {
      return false;
    }

<<<<<<< HEAD
    SparkTable that = (SparkTable) other;
    return Objects.equals(icebergTable, that.icebergTable);
=======
    // use only name in order to correctly invalidate Spark cache
    SparkTable that = (SparkTable) other;
    return icebergTable.name().equals(that.icebergTable.name());
>>>>>>> 8c9b8b67
  }

  @Override
  public int hashCode() {
<<<<<<< HEAD
    return Objects.hash(icebergTable);
=======
    // use only name in order to correctly invalidate Spark cache
    return icebergTable.name().hashCode();
>>>>>>> 8c9b8b67
  }
}<|MERGE_RESOLUTION|>--- conflicted
+++ resolved
@@ -183,23 +183,14 @@
       return false;
     }
 
-<<<<<<< HEAD
-    SparkTable that = (SparkTable) other;
-    return Objects.equals(icebergTable, that.icebergTable);
-=======
     // use only name in order to correctly invalidate Spark cache
     SparkTable that = (SparkTable) other;
     return icebergTable.name().equals(that.icebergTable.name());
->>>>>>> 8c9b8b67
   }
 
   @Override
   public int hashCode() {
-<<<<<<< HEAD
-    return Objects.hash(icebergTable);
-=======
     // use only name in order to correctly invalidate Spark cache
     return icebergTable.name().hashCode();
->>>>>>> 8c9b8b67
   }
 }